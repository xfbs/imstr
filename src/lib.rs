--- conflicted
+++ resolved
@@ -17,12 +17,9 @@
 /// Thread-safe immutable string.
 pub type ImString = string::ImString<string::Threadsafe>;
 
-<<<<<<< HEAD
 #[cfg(feature = "alloc")]
 extern crate alloc;
 #[cfg(not(feature = "std"))]
 extern crate core as std;
-=======
 #[cfg(feature = "peg")]
-pub mod peg;
->>>>>>> 6819cb48
+pub mod peg;